--- conflicted
+++ resolved
@@ -10,12 +10,8 @@
 extern crate num;
 
 use std::str::FromStr;
-<<<<<<< HEAD
-use yarrow_validator::utilities::buffer::{parse_proto_value, NodeEvaluation, NodeArguments, get_f64, get_array_f64, get_array_bool, get_bool, get_i64, to_vec_arrayd_f64, to_vec_arrayd_i64, to_vec_arrayd_bool, to_vec_arrayd_string};
-=======
 use yarrow_validator::utilities::buffer::{parse_proto_value, NodeEvaluation, NodeArguments, get_f64, get_array_f64, get_array_bool, get_bool, get_i64};
 use ndarray::stack;
->>>>>>> 07fc35da
 
 
 macro_rules! hashmap {
@@ -243,20 +239,26 @@
     let data = arguments.get("data").unwrap();
     if arguments.contains_key("categories") {
         match (arguments.get("categories").unwrap(), arguments.get("null").unwrap()) {
-            (categories_node_eval, null_node_eval) => {
-                let categories = match categories_node_eval {
-                    NodeEvaluation::VecOption(categories) => categories,
+                (categories_node_eval, null_node_eval) => {
+                // TODO: need to figure out how to get vec of ArrayD out of vec of NodeEvals
+                // do I need to create a new vector and loop over, checking the type of the NodeEval
+                // for each element in the vector?
+                let categories_eval = match categories_node_eval {
+                    Ok(NodeEvaluation::Vec(categories)) => categories_eval
                     _ => return Err("categories must be a jagged matrix".to_string())
                 };
+
+
+
                 match (data, null_node_eval) {
                     (NodeEvaluation::F64(data), NodeEvaluation::F64(null)) =>
-                        Ok(NodeEvaluation::F64(utilities::transformations::clamp_categorical(&data, &to_vec_arrayd_f64(categories.clone().to_vec())?, &null))),
+                        Ok(NodeEvaluation::F64(utilities::transformations::clamp_categorical(&data, categories, &null))),
                     (NodeEvaluation::I64(data), NodeEvaluation::I64(null)) =>
-                        Ok(NodeEvaluation::I64(utilities::transformations::clamp_categorical(&data, &to_vec_arrayd_i64(categories.clone().to_vec())?, &null))),
+                        Ok(NodeEvaluation::I64(utilities::transformations::clamp_categorical(&data, categories, &null))),
                     (NodeEvaluation::Bool(data), NodeEvaluation::Bool(null)) =>
-                        Ok(NodeEvaluation::Bool(utilities::transformations::clamp_categorical(&data, &to_vec_arrayd_bool(categories.clone().to_vec())?, &null))),
+                        Ok(NodeEvaluation::Bool(utilities::transformations::clamp_categorical(&data, categories, &null))),
                     (NodeEvaluation::Str(data), NodeEvaluation::Str(null)) =>
-                        Ok(NodeEvaluation::Str(utilities::transformations::clamp_categorical(&data, &to_vec_arrayd_string(categories.clone().to_vec())?, &null))),
+                        Ok(NodeEvaluation::Str(utilities::transformations::clamp_categorical(&data, categories, &null))),
                     _ => return Err("data and null types do not match".to_string())
                 }
             }
