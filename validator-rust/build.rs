extern crate prost_build;
//extern crate cbindgen;

use std::env;


fn main() {
    prost_build::compile_protos(
        &[
            "../prototypes/api.proto",
            "../prototypes/base.proto",
            "../prototypes/components.proto",
            "../prototypes/value.proto"
        ],
        &["../prototypes/"]).unwrap();

<<<<<<< HEAD
    let crate_dir = env::var("CARGO_MANIFEST_DIR").unwrap();

    // cbindgen::generate_with_config(
    //     crate_dir,
    //     cbindgen::Config::from_file("cbindgen.toml").unwrap())
    //     .expect("Unable to generate bindings")
    //     .write_to_file("api.h");
=======
//    let crate_dir = env::var("CARGO_MANIFEST_DIR").unwrap();
//
//    cbindgen::generate_with_config(
//        crate_dir,
//        cbindgen::Config::from_file("cbindgen.toml").unwrap())
//        .expect("Unable to generate bindings")
//        .write_to_file("api.h");
>>>>>>> 8dd19970
}<|MERGE_RESOLUTION|>--- conflicted
+++ resolved
@@ -14,15 +14,6 @@
         ],
         &["../prototypes/"]).unwrap();
 
-<<<<<<< HEAD
-    let crate_dir = env::var("CARGO_MANIFEST_DIR").unwrap();
-
-    // cbindgen::generate_with_config(
-    //     crate_dir,
-    //     cbindgen::Config::from_file("cbindgen.toml").unwrap())
-    //     .expect("Unable to generate bindings")
-    //     .write_to_file("api.h");
-=======
 //    let crate_dir = env::var("CARGO_MANIFEST_DIR").unwrap();
 //
 //    cbindgen::generate_with_config(
@@ -30,5 +21,4 @@
 //        cbindgen::Config::from_file("cbindgen.toml").unwrap())
 //        .expect("Unable to generate bindings")
 //        .write_to_file("api.h");
->>>>>>> 8dd19970
 }